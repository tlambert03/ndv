# https://peps.python.org/pep-0517/
[build-system]
requires = ["hatchling", "hatch-vcs"]
build-backend = "hatchling.build"

# https://hatch.pypa.io/latest/config/metadata/
[tool.hatch.version]
source = "vcs"

# read more about configuring hatch at:
# https://hatch.pypa.io/latest/config/build/
[tool.hatch.build.targets.wheel]
only-include = ["src"]
sources = ["src"]

# https://peps.python.org/pep-0621/
[project]
name = "ndv"
dynamic = ["version"]
description = "simple nd image viewer"
readme = "README.md"
requires-python = ">=3.9"
license = { text = "BSD-3-Clause" }
authors = [
    { name = "Talley Lambert", email = "talley.lambert@gmail.com" },
    { name = "Gabriel Selzer", email = "gjselzer@wisc.edu" },
]
classifiers = [
    "Development Status :: 3 - Alpha",
    "License :: OSI Approved :: BSD License",
    "Programming Language :: Python :: 3",
    "Programming Language :: Python :: 3.9",
    "Programming Language :: Python :: 3.10",
    "Programming Language :: Python :: 3.11",
    "Programming Language :: Python :: 3.12",
    "Typing :: Typed",
]
dependencies = [
    "qtpy",
    "numpy",
    "superqt[cmap,iconify]",
    "pydantic",
    "psygnal",
    "typing_extensions",
]

[project.scripts]
ndv = "ndv.cli:main"

# https://peps.python.org/pep-0621/#dependencies-optional-dependencies
[project.optional-dependencies]
# Supported GUI frontends
jupyter = ["ipywidgets", "jupyter", "jupyter_rfb", "glfw"]
pyqt = ["pyqt6"]
<<<<<<< HEAD
vispy = ["vispy", "pyopengl"]
pyside = ["pyside6"]
pygfx = ["pygfx"]
io = [
    "aicsimageio[all]",
    "bioformats_jar",
    "readlif",
    "aicspylibczi",
]
=======
pyside = ["pyside6<6.8"]
wxpython = ["wxpython"]

# Supported Canavs backends
vispy = ["vispy>=0.14.3", "pyopengl"]
pygfx = ["pygfx>=0.6.0"]

# ready to go bundles with vispy
qt = ["ndv[vispy,pyqt]", "imageio[tifffile]"]
jup = ["ndv[vispy,jupyter]", "imageio[tifffile]"]
wx = ["ndv[vispy,wxpython]", "imageio[tifffile]"]

test = ["imageio[tifffile]", "pytest-cov", "pytest"]
docs = [
    "mkdocs-gen-files==0.5.0",
    "mkdocs-literate-nav==0.6.1",
    "mkdocs-material==9.5.49",
    "mkdocs-minify-plugin==0.8.0",
    "mkdocs==1.6.1",
    "mkdocstrings-python==1.13.0",
    "mkdocs-spellcheck[codespell]==1.1.0",
    "mike==2.1.3",
]
dev = [
    "ndv[test,vispy,pygfx,pyqt,jupyter]",
    "pytest-qt",
    "ipython",
    "mypy",
    "pdbpp",
    "pre-commit",
    "rich",
    "ruff",
    "ipykernel",
]

>>>>>>> 4ae01605
third_party_arrays = [
    "aiohttp",                                 # for zarr example
    "jax[cpu]",
    "pooch",                                   # for xarray example
    "pyopencl[pocl]; sys_platform == 'linux'",
    "sparse",
    "tensorstore",
    "numpy<2.0",                               # for tensorstore (at least)
    "torch",
    "xarray",
    "zarr<3",
    "dask[array]",
]

[project.urls]
homepage = "https://github.com/pyapp-kit/ndv"
repository = "https://github.com/pyapp-kit/ndv"

# https://docs.astral.sh/ruff
[tool.ruff]
line-length = 88
target-version = "py39"
src = ["src"]

# https://docs.astral.sh/ruff/rules
[tool.ruff.lint]
pydocstyle = { convention = "numpy" }
select = [
    "E",    # style errors
    "W",    # style warnings
    "F",    # flakes
    "D",    # pydocstyle
    "D417", # Missing argument descriptions in Docstrings
    "I",    # isort
    "UP",   # pyupgrade
    "C4",   # flake8-comprehensions
    "B",    # flake8-bugbear
    "A001", # flake8-builtins
    "RUF",  # ruff-specific rules
    "TC",   # flake8-type-checking
    "TID",  # flake8-tidy-imports
]
ignore = [
    "D401", # First line should be in imperative mood
    "D10",  # Missing docstring...
]

[tool.ruff.lint.per-file-ignores]
"tests/*.py" = ["D", "S"]
"examples/*.py" = ["D", "B9"]


# https://docs.astral.sh/ruff/formatter/
[tool.ruff.format]
docstring-code-format = true
skip-magic-trailing-comma = false # default is false

# https://mypy.readthedocs.io/en/stable/config_file.html
[tool.mypy]
files = "src/**/"
strict = true
disallow_any_generics = false
disallow_subclassing_any = false
show_error_codes = true
pretty = true
plugins = ["pydantic.mypy"]

[[tool.mypy.overrides]]
module = ["jupyter_rfb.*", "vispy.*", "ipywidgets.*"]
ignore_missing_imports = true

# https://docs.pytest.org/
[tool.pytest.ini_options]
addopts = ["-v"]
minversion = "7.0"
testpaths = ["tests"]
filterwarnings = [
    "error",
    "ignore:Method has been garbage collected::superqt",
    # occasionally happens on linux CI with vispy
    "ignore:Got wrong number of dimensions",
    "ignore:Unable to import recommended hash",
    # CI-only error on jupyter, vispy, macos
    "ignore:.*Failed to find a suitable pixel format",
]
markers = ["allow_leaks: mark test to allow widget leaks"]

# https://coverage.readthedocs.io/
[tool.coverage.report]
show_missing = true
exclude_lines = [
    "pragma: no cover",
    "if TYPE_CHECKING:",
    "@overload",
    "except ImportError",
    "\\.\\.\\.",
    "raise NotImplementedError()",
    "pass",
]


[tool.coverage.run]
source = ["ndv"]
omit = ["src/ndv/viewer/_backends/_protocols.py"]

[tool.check-manifest]
ignore = [".pre-commit-config.yaml", ".ruff_cache/**/*", "tests/**/*"]

[tool.typos.default]
extend-ignore-identifiers-re = ["(?i)nd2?.*", "(?i)ome", ".*ser_schema"]

[tool.typos.files]
extend-exclude = ["**/*.ipynb"]<|MERGE_RESOLUTION|>--- conflicted
+++ resolved
@@ -52,17 +52,6 @@
 # Supported GUI frontends
 jupyter = ["ipywidgets", "jupyter", "jupyter_rfb", "glfw"]
 pyqt = ["pyqt6"]
-<<<<<<< HEAD
-vispy = ["vispy", "pyopengl"]
-pyside = ["pyside6"]
-pygfx = ["pygfx"]
-io = [
-    "aicsimageio[all]",
-    "bioformats_jar",
-    "readlif",
-    "aicspylibczi",
-]
-=======
 pyside = ["pyside6<6.8"]
 wxpython = ["wxpython"]
 
@@ -74,6 +63,9 @@
 qt = ["ndv[vispy,pyqt]", "imageio[tifffile]"]
 jup = ["ndv[vispy,jupyter]", "imageio[tifffile]"]
 wx = ["ndv[vispy,wxpython]", "imageio[tifffile]"]
+
+# full support for reading files
+io = ["aicsimageio[all]", "bioformats_jar", "readlif", "aicspylibczi"]
 
 test = ["imageio[tifffile]", "pytest-cov", "pytest"]
 docs = [
@@ -98,7 +90,6 @@
     "ipykernel",
 ]
 
->>>>>>> 4ae01605
 third_party_arrays = [
     "aiohttp",                                 # for zarr example
     "jax[cpu]",
