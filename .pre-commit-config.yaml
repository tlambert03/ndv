ci:
  autoupdate_schedule: monthly
  autofix_commit_msg: "style(pre-commit.ci): auto fixes [...]"
  autoupdate_commit_msg: "ci(pre-commit.ci): autoupdate"

repos:
  - repo: https://github.com/abravalheri/validate-pyproject
<<<<<<< HEAD
    rev: v0.20.2
=======
    rev: v0.22
>>>>>>> a5e6b9cd
    hooks:
      - id: validate-pyproject

  - repo: https://github.com/crate-ci/typos
<<<<<<< HEAD
    rev: v1.26.0
=======
    rev: v1.27.0
>>>>>>> a5e6b9cd
    hooks:
      - id: typos
        args: [--force-exclude] # omitting --write-changes

  - repo: https://github.com/astral-sh/ruff-pre-commit
<<<<<<< HEAD
    rev: v0.6.9
=======
    rev: v0.7.2
>>>>>>> a5e6b9cd
    hooks:
      - id: ruff
        args: [--fix, --unsafe-fixes]
      - id: ruff-format

  - repo: https://github.com/pre-commit/mirrors-mypy
    rev: v1.13.0
    hooks:
      - id: mypy
        files: "^src/"
        additional_dependencies:
          - numpy
          - pydantic
          - psygnal
          - IPython<|MERGE_RESOLUTION|>--- conflicted
+++ resolved
@@ -5,30 +5,18 @@
 
 repos:
   - repo: https://github.com/abravalheri/validate-pyproject
-<<<<<<< HEAD
-    rev: v0.20.2
-=======
     rev: v0.22
->>>>>>> a5e6b9cd
     hooks:
       - id: validate-pyproject
 
   - repo: https://github.com/crate-ci/typos
-<<<<<<< HEAD
-    rev: v1.26.0
-=======
     rev: v1.27.0
->>>>>>> a5e6b9cd
     hooks:
       - id: typos
         args: [--force-exclude] # omitting --write-changes
 
   - repo: https://github.com/astral-sh/ruff-pre-commit
-<<<<<<< HEAD
-    rev: v0.6.9
-=======
     rev: v0.7.2
->>>>>>> a5e6b9cd
     hooks:
       - id: ruff
         args: [--fix, --unsafe-fixes]
